--- conflicted
+++ resolved
@@ -8,10 +8,7 @@
 env:
   BUILT_DEB_FILE: "invalid.deb" # updated by make-debian-package script
   CARGO_TERM_COLOR: always
-<<<<<<< HEAD
   RUST_BACKTRACE: 1
-=======
->>>>>>> b7c29778
 
 permissions:
   contents: write
@@ -78,11 +75,7 @@
         name: qcp-deb-${{ matrix.target }}
         path: ${{ env.BUILT_DEB_FILE }}
     - name: Publish deb package to release
-<<<<<<< HEAD
       if: ${{ matrix.build_deb }} && ${{ github.event_name == 'release' }}
-=======
-      if: ${{ github.event_name == 'release' }}
->>>>>>> b7c29778
       env:
         GITHUB_TOKEN: ${{ secrets.GITHUB_TOKEN }}
       run: gh release upload ${{ github.ref_name }} ${{ env.BUILT_DEB_FILE }}